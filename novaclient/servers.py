# Copyright 2010 Jacob Kaplan-Moss

# Copyright 2011 OpenStack LLC.
# All Rights Reserved.
#
#    Licensed under the Apache License, Version 2.0 (the "License"); you may
#    not use this file except in compliance with the License. You may obtain
#    a copy of the License at
#
#         http://www.apache.org/licenses/LICENSE-2.0
#
#    Unless required by applicable law or agreed to in writing, software
#    distributed under the License is distributed on an "AS IS" BASIS, WITHOUT
#    WARRANTIES OR CONDITIONS OF ANY KIND, either express or implied. See the
#    License for the specific language governing permissions and limitations
#    under the License.

"""
Server interface.
"""

from novaclient import base

REBOOT_SOFT, REBOOT_HARD = 'SOFT', 'HARD'


class Server(base.Resource):
    def __repr__(self):
        return "<Server: %s>" % self.name

    def delete(self):
        """
        Delete (i.e. shut down and delete the image) this server.
        """
        self.manager.delete(self)

    def update(self, name=None, password=None):
        """
        Update the name or the password for this server.

        :param name: Update the server's name.
        :param password: Update the root password.
        """
        self.manager.update(self, name, password)

    def share_ip(self, ipgroup, address, configure=True):
        """
        Share an IP address from the given IP group onto this server.

        :param ipgroup: The :class:`IPGroup` that the given address belongs to.
        :param address: The IP address to share.
        :param configure: If ``True``, the server will be automatically
                         configured to use this IP. I don't know why you'd
                         want this to be ``False``.
        """
        self.manager.share_ip(self, ipgroup, address, configure)

    def unshare_ip(self, address):
        """
        Stop sharing the given address.

        :param address: The IP address to stop sharing.
        """
        self.manager.unshare_ip(self, address)

    def reboot(self, type=REBOOT_SOFT):
        """
        Reboot the server.

        :param type: either :data:`REBOOT_SOFT` for a software-level reboot,
                     or `REBOOT_HARD` for a virtual power cycle hard reboot.
        """
        self.manager.reboot(self, type)

    def pause(self):
        """
        Pause -- Pause the running server.
        """
        self.manager.pause(self)

    def unpause(self):
        """
        Unpause -- Unpause the paused server.
        """
        self.manager.unpause(self)

    def suspend(self):
        """
        Suspend -- Suspend the running server.
        """
        self.manager.suspend(self)

    def resume(self):
        """
        Resume -- Resume the suspended server.
        """
        self.manager.resume(self)

    def rescue(self):
        """
        Rescue -- Rescue the problematic server.
        """
        self.manager.rescue(self)

    def unrescue(self):
        """
        Unrescue -- Unrescue the rescued server.
        """
        self.manager.unrescue(self)

    def diagnostics(self):
        """Diagnostics -- Retrieve server diagnostics."""
        self.manager.diagnostics(self)

    def actions(self):
        """Actions -- Retrieve server actions."""
        self.manager.actions(self)

    def rebuild(self, image):
        """
        Rebuild -- shut down and then re-image -- this server.

        :param image: the :class:`Image` (or its ID) to re-image with.
        """
        self.manager.rebuild(self, image)

    def resize(self, flavor):
        """
        Resize the server's resources.

        :param flavor: the :class:`Flavor` (or its ID) to resize to.

        Until a resize event is confirmed with :meth:`confirm_resize`, the old
        server will be kept around and you'll be able to roll back to the old
        flavor quickly with :meth:`revert_resize`. All resizes are
        automatically confirmed after 24 hours.
        """
        self.manager.resize(self, flavor)

    def confirm_resize(self):
        """
        Confirm that the resize worked, thus removing the original server.
        """
        self.manager.confirm_resize(self)

    def revert_resize(self):
        """
        Revert a previous resize, switching back to the old server.
        """
        self.manager.revert_resize(self)

    @property
    def backup_schedule(self):
        """
        This server's :class:`BackupSchedule`.
        """
        return self.manager.api.backup_schedules.get(self)

    @property
    def public_ip(self):
        """
        Shortcut to get this server's primary public IP address.
        """
        if len(self.addresses['public']) == 0:
            return ""
        return self.addresses['public'][0]

    @property
    def private_ip(self):
        """
        Shortcut to get this server's primary private IP address.
        """
        if len(self.addresses['private']) == 0:
            return ""
        return self.addresses['private'][0]


class ServerManager(base.BootingManagerWithFind):
    resource_class = Server

    def get(self, server):
        """
        Get a server.

        :param server: ID of the :class:`Server` to get.
        :rtype: :class:`Server`
        """
        return self._get("/servers/%s" % base.getid(server), "server")

<<<<<<< HEAD
    def list(self, reservation_id=None):
=======
    def list(self, detailed=True):
>>>>>>> 512c88cc
        """
        Get a list of servers.
        Optional reservation_id only returns instances with that
        reservation_id.

        :rtype: list of :class:`Server`
        """
<<<<<<< HEAD
        reservation = ""
        if reservation_id:
            reservation = "?reservation_id=%s" % reservation_id
        return self._list("/servers/detail%s" % reservation, "servers")
=======
        detail = ""
        if detailed:
            detail = "/detail"
        return self._list("/servers%s" % detail, "servers")

>>>>>>> 512c88cc

    def create(self, name, image, flavor, ipgroup=None, meta=None, files=None,
               zone_blob=None, reservation_id=None):
        """
        Create (boot) a new server.

        :param name: Something to name the server.
        :param image: The :class:`Image` to boot with.
        :param flavor: The :class:`Flavor` to boot onto.
        :param ipgroup: An initial :class:`IPGroup` for this server.
        :param meta: A dict of arbitrary key/value metadata to store for this
                     server. A maximum of five entries is allowed, and both
                     keys and values must be 255 characters or less.
        :param files: A dict of files to overrwrite on the server upon boot.
                      Keys are file names (i.e. ``/etc/passwd``) and values
                      are the file contents (either as a string or as a
                      file-like object). A maximum of five entries is allowed,
                      and each file must be 10k or less.
        :param zone_blob: a single (encrypted) string which is used internally
                      by Nova for routing between Zones. Users cannot populate
                      this field.
        :param reservation_id: a UUID for the set of servers being requested.
        """
        return self._boot("/servers", "server", name, image, flavor,
                          ipgroup=ipgroup, meta=meta, files=files,
                          zone_blob=zone_blob, reservation_id=reservation_id)

    def update(self, server, name=None, password=None):
        """
        Update the name or the password for a server.

        :param server: The :class:`Server` (or its ID) to update.
        :param name: Update the server's name.
        :param password: Update the root password.
        """

        if name is None and password is None:
            return
        body = {"server": {}}
        if name:
            body["server"]["name"] = name
        if password:
            body["server"]["adminPass"] = password
        self._update("/servers/%s" % base.getid(server), body)

    def delete(self, server):
        """
        Delete (i.e. shut down and delete the image) this server.
        """
        self._delete("/servers/%s" % base.getid(server))

    def share_ip(self, server, ipgroup, address, configure=True):
        """
        Share an IP address from the given IP group onto a server.

        :param server: The :class:`Server` (or its ID) to share onto.
        :param ipgroup: The :class:`IPGroup` that the given address belongs to.
        :param address: The IP address to share.
        :param configure: If ``True``, the server will be automatically
                         configured to use this IP. I don't know why you'd
                         want this to be ``False``.
        """
        server = base.getid(server)
        ipgroup = base.getid(ipgroup)
        body = {'shareIp': {'sharedIpGroupId': ipgroup,
                            'configureServer': configure}}
        self._update("/servers/%s/ips/public/%s" % (server, address), body)

    def unshare_ip(self, server, address):
        """
        Stop sharing the given address.

        :param server: The :class:`Server` (or its ID) to share onto.
        :param address: The IP address to stop sharing.
        """
        server = base.getid(server)
        self._delete("/servers/%s/ips/public/%s" % (server, address))

    def reboot(self, server, type=REBOOT_SOFT):
        """
        Reboot a server.

        :param server: The :class:`Server` (or its ID) to share onto.
        :param type: either :data:`REBOOT_SOFT` for a software-level reboot,
                     or `REBOOT_HARD` for a virtual power cycle hard reboot.
        """
        self._action('reboot', server, {'type': type})

    def rebuild(self, server, image):
        """
        Rebuild -- shut down and then re-image -- a server.

        :param server: The :class:`Server` (or its ID) to share onto.
        :param image: the :class:`Image` (or its ID) to re-image with.
        """
        self._action('rebuild', server, {'imageId': base.getid(image)})

    def resize(self, server, flavor):
        """
        Resize a server's resources.

        :param server: The :class:`Server` (or its ID) to share onto.
        :param flavor: the :class:`Flavor` (or its ID) to resize to.

        Until a resize event is confirmed with :meth:`confirm_resize`, the old
        server will be kept around and you'll be able to roll back to the old
        flavor quickly with :meth:`revert_resize`. All resizes are
        automatically confirmed after 24 hours.
        """
        self._action('resize', server, {'flavorId': base.getid(flavor)})

    def pause(self, server):
        """
        Pause the server.
        """
        self.api.client.post('/servers/%s/pause' % base.getid(server), body={})

    def unpause(self, server):
        """
        Unpause the server.
        """
        self.api.client.post('/servers/%s/unpause' % base.getid(server),
                             body={})

    def suspend(self, server):
        """
        Suspend the server.
        """
        self.api.client.post('/servers/%s/suspend' % base.getid(server),
                             body={})

    def resume(self, server):
        """
        Resume the server.
        """
        self.api.client.post('/servers/%s/resume' % base.getid(server),
                             body={})

    def rescue(self, server):
        """
        Rescue the server.
        """
        self.api.client.post('/servers/%s/rescue' % base.getid(server),
                             body={})

    def unrescue(self, server):
        """
        Unrescue the server.
        """
        self.api.client.post('/servers/%s/unrescue' % base.getid(server),
                             body={})

    def diagnostics(self, server):
        """Retrieve server diagnostics."""
        return self.api.client.get("/servers/%s/diagnostics" %
                                   base.getid(server))

    def actions(self, server):
        """Retrieve server actions."""
        return self._list("/servers/%s/actions" % base.getid(server),
                          "actions")

    def confirm_resize(self, server):
        """
        Confirm that the resize worked, thus removing the original server.

        :param server: The :class:`Server` (or its ID) to share onto.
        """
        self._action('confirmResize', server)

    def revert_resize(self, server):
        """
        Revert a previous resize, switching back to the old server.

        :param server: The :class:`Server` (or its ID) to share onto.
        """
        self._action('revertResize', server)

    def _action(self, action, server, info=None):
        """
        Perform a server "action" -- reboot/rebuild/resize/etc.
        """
        self.api.client.post('/servers/%s/action' % base.getid(server),
                             body={action: info})<|MERGE_RESOLUTION|>--- conflicted
+++ resolved
@@ -187,30 +187,23 @@
         """
         return self._get("/servers/%s" % base.getid(server), "server")
 
-<<<<<<< HEAD
-    def list(self, reservation_id=None):
-=======
-    def list(self, detailed=True):
->>>>>>> 512c88cc
+    def list(self, detailed=True, reservation_id=None):
         """
         Get a list of servers.
+        Optional detailed returns details server info.
         Optional reservation_id only returns instances with that
         reservation_id.
 
         :rtype: list of :class:`Server`
         """
-<<<<<<< HEAD
         reservation = ""
         if reservation_id:
             reservation = "?reservation_id=%s" % reservation_id
-        return self._list("/servers/detail%s" % reservation, "servers")
-=======
+        
         detail = ""
         if detailed:
             detail = "/detail"
-        return self._list("/servers%s" % detail, "servers")
-
->>>>>>> 512c88cc
+        return self._list("/servers%s%s" % (detail, reservation), "servers")
 
     def create(self, name, image, flavor, ipgroup=None, meta=None, files=None,
                zone_blob=None, reservation_id=None):
