--- conflicted
+++ resolved
@@ -4,15 +4,11 @@
 """
 
 
-<<<<<<< HEAD
-class OpenStackException(Exception):
-=======
 class CommandError(Exception):
     pass
 
 
 class ClientException(Exception):
->>>>>>> 6fa86a22
     """
     The base exception class for all exceptions this library raises.
     """
