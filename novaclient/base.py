# Copyright 2010 Jacob Kaplan-Moss

# Copyright 2011 OpenStack LLC.
# All Rights Reserved.
#
#    Licensed under the Apache License, Version 2.0 (the "License"); you may
#    not use this file except in compliance with the License. You may obtain
#    a copy of the License at
#
#         http://www.apache.org/licenses/LICENSE-2.0
#
#    Unless required by applicable law or agreed to in writing, software
#    distributed under the License is distributed on an "AS IS" BASIS, WITHOUT
#    WARRANTIES OR CONDITIONS OF ANY KIND, either express or implied. See the
#    License for the specific language governing permissions and limitations
#    under the License.

"""
Base utilities to build API operation managers and objects on top of.
"""

from novaclient import exceptions


# Python 2.4 compat
try:
    all
except NameError:
    def all(iterable):
        return True not in (not x for x in iterable)


def getid(obj):
    """
    Abstracts the common pattern of allowing both an object or an object's ID
    (UUID) as a parameter when dealing with relationships.
    """

    # Try to return the object's UUID first, if we have a UUID.
    try:
        if obj.uuid:
            return obj.uuid
    except AttributeError:
        pass
    try:
        return obj.id
    except AttributeError:
        return obj


class Manager(object):
    """
    Managers interact with a particular type of API (servers, flavors, images,
    etc.) and provide CRUD operations for them.
    """
    resource_class = None

    def __init__(self, api):
        self.api = api

    def _list(self, url, response_key, obj_class=None, body=None):
        resp = None
        if body:
            resp, body = self.api.client.post(url, body=body)
        else:
            resp, body = self.api.client.get(url)

        if obj_class is None:
            obj_class = self.resource_class

        data = body[response_key]
        # NOTE(ja): keystone returns values as list as {'values': [ ... ]}
        #           unlike other services which just return the list...
        if type(data) is dict:
            data = data['values']
        return [obj_class(self, res, loaded=True) for res in data if res]

    def _get(self, url, response_key):
        resp, body = self.api.client.get(url)
        return self.resource_class(self, body[response_key])

    def _create(self, url, body, response_key, return_raw=False):
        resp, body = self.api.client.post(url, body=body)
        if return_raw:
            return body[response_key]
        return self.resource_class(self, body[response_key])

    def _delete(self, url):
        resp, body = self.api.client.delete(url)

    def _update(self, url, body):
        resp, body = self.api.client.put(url, body=body)


class ManagerWithFind(Manager):
    """
    Like a `Manager`, but with additional `find()`/`findall()` methods.
    """
    def find(self, **kwargs):
        """
        Find a single item with attributes matching ``**kwargs``.

        This isn't very efficient: it loads the entire list then filters on
        the Python side.
        """
        rl = self.findall(**kwargs)
        try:
            return rl[0]
        except IndexError:
            msg = "No %s matching %s." % (self.resource_class.__name__, kwargs)
            raise exceptions.NotFound(404, msg)

    def findall(self, **kwargs):
        """
        Find all items with attributes matching ``**kwargs``.

        This isn't very efficient: it loads the entire list then filters on
        the Python side.
        """
        found = []
        searches = kwargs.items()

        for obj in self.list():
            try:
                if all(getattr(obj, attr) == value
                                    for (attr, value) in searches):
                    found.append(obj)
            except AttributeError:
                continue

        return found


class BootingManagerWithFind(ManagerWithFind):
    """Like a `ManagerWithFind`, but has the ability to boot servers."""
    def _boot(self, resource_url, response_key, name, image, flavor,
              ipgroup=None, meta=None, files=None, zone_blob=None,
              reservation_id=None, return_raw=False, min_count=None,
              max_count=None):
        """
        Create (boot) a new server.

        :param name: Something to name the server.
        :param image: The :class:`Image` to boot with.
        :param flavor: The :class:`Flavor` to boot onto.
        :param ipgroup: An initial :class:`IPGroup` for this server.
        :param meta: A dict of arbitrary key/value metadata to store for this
                     server. A maximum of five entries is allowed, and both
                     keys and values must be 255 characters or less.
        :param files: A dict of files to overrwrite on the server upon boot.
                      Keys are file names (i.e. ``/etc/passwd``) and values
                      are the file contents (either as a string or as a
                      file-like object). A maximum of five entries is allowed,
                      and each file must be 10k or less.
        :param zone_blob: a single (encrypted) string which is used internally
                      by Nova for routing between Zones. Users cannot populate
                      this field.
        :param reservation_id: a UUID for the set of servers being requested.
        :param return_raw: If True, don't try to coearse the result into
                           a Resource object.
        """
        body = {"server": {
            "name": name,
            "imageId": getid(image),
            "flavorId": getid(flavor),
        }}
        if ipgroup:
            body["server"]["sharedIpGroupId"] = getid(ipgroup)
        if meta:
            body["server"]["metadata"] = meta
        if reservation_id:
            body["server"]["reservation_id"] = reservation_id
        if zone_blob:
            body["server"]["zone_blob"] = zone_blob

        if not min_count:
            min_count = 1
        if not max_count:
            max_count = min_count
        body["server"]["min_count"] = min_count
        body["server"]["max_count"] = max_count

        # Files are a slight bit tricky. They're passed in a "personality"
        # list to the POST. Each item is a dict giving a file name and the
        # base64-encoded contents of the file. We want to allow passing
        # either an open file *or* some contents as files here.
        if files:
            personality = body['server']['personality'] = []
            for filepath, file_or_string in files.items():
                if hasattr(file_or_string, 'read'):
                    data = file_or_string.read()
                else:
                    data = file_or_string
                personality.append({
                    'path': filepath,
                    'contents': data.encode('base64'),
                })

        return self._create(resource_url, body, response_key,
                            return_raw=return_raw)


class Resource(object):
    """
    A resource represents a particular instance of an object (server, flavor,
    etc). This is pretty much just a bag for attributes.

    :param manager: Manager object
    :param info: dictionary representing resource attributes
    :param loaded: prevent lazy-loading if set to True
    """
    def __init__(self, manager, info, loaded=False):
        self.manager = manager
        self._info = info
        self._add_details(info)
        self._loaded = loaded

    def _add_details(self, info):
        for (k, v) in info.iteritems():
            setattr(self, k, v)

    def __getattr__(self, k):
        if k not in self.__dict__:
            #NOTE(bcwaldon): disallow lazy-loading if already loaded once
            if not self.is_loaded():
                self.get()
                return self.__getattr__(k)

            raise AttributeError(k)
        else:
            return self.__dict__[k]

    def __repr__(self):
        reprkeys = sorted(k for k in self.__dict__.keys() if k[0] != '_' and
                                                                k != 'manager')
        info = ", ".join("%s=%s" % (k, getattr(self, k)) for k in reprkeys)
        return "<%s %s>" % (self.__class__.__name__, info)

    def get(self):
<<<<<<< HEAD
        if not hasattr(self, 'id'):
            return
=======
        if not hasattr(self.manager, 'get'):
            return

        self.set_loaded(True)

>>>>>>> 597ef2f5
        new = self.manager.get(self.id)
        if new:
            self._add_details(new._info)

    def __eq__(self, other):
        if not isinstance(other, self.__class__):
            return False
        if hasattr(self, 'id') and hasattr(other, 'id'):
            return self.id == other.id
        return self._info == other._info

    def is_loaded(self):
        return self._loaded

    def set_loaded(self, val):
        self._loaded = val<|MERGE_RESOLUTION|>--- conflicted
+++ resolved
@@ -237,16 +237,13 @@
         return "<%s %s>" % (self.__class__.__name__, info)
 
     def get(self):
-<<<<<<< HEAD
         if not hasattr(self, 'id'):
             return
-=======
         if not hasattr(self.manager, 'get'):
             return
 
         self.set_loaded(True)
 
->>>>>>> 597ef2f5
         new = self.manager.get(self.id)
         if new:
             self._add_details(new._info)
